# -*- coding: utf-8 -*-
"""
Created on Mon Oct 10 11:58:56 2022

@author: jpeacock
"""

# =============================================================================
# Imports
# =============================================================================
from pathlib import Path
from collections import OrderedDict
from copy import deepcopy


import numpy as np
import pandas as pd
import geopandas as gpd

import matplotlib.pyplot as plt

from .mt import MT
from .mt_stations import MTStations

from mtpy.modeling.errors import ModelErrors
from mtpy.modeling.modem import Data
from mtpy.modeling.occam2d import Occam2DData
from mtpy.imaging import (
    PlotStations,
    PlotMultipleResponses,
    PlotPhaseTensorMaps,
    PlotPhaseTensorPseudoSection,
    PlotStrike,
    PlotPenetrationDepthMap,
    PlotResPhaseMaps,
    PlotResPhasePseudoSection,
    PlotResidualPTMaps,
)

from mth5.helpers import validate_name

# =============================================================================


class MTData(OrderedDict, MTStations):
    """
    Collection of MT objects as an OrderedDict where keys are formatted as
    `survey_id.station_id`.  Has all functionality of an OrderedDict for
    example can iterate of `.keys()`, `.values()` or `.items`.  Values are
    a list of MT objects.

    Inherits :class:`mtpyt.core.MTStations` to deal with geographic locations
    of stations.

    Is not optimized yet for speed, works fine for smaller surveys, but for
    large can be slow.  Might try using a dataframe as the base.
    """

    def __init__(self, mt_list=None, **kwargs):
        if mt_list is not None:
            for mt_obj in mt_list:
                self.add_station(mt_obj, compute_relative_location=False)

        MTStations.__init__(self, None, None, **kwargs)

        self.z_model_error = ModelErrors(
            error_value=5,
            error_type="geometric_mean",
            floor=True,
            mode="impedance",
        )
        self.t_model_error = ModelErrors(
            error_value=0.02,
            error_type="absolute",
            floor=True,
            mode="tipper",
        )
        self.data_rotation_angle = 0

        self.model_parameters = {}

        self._copy_attrs = [
            "z_model_error",
            "t_model_error",
            "utm_crs",
            "datum_crs",
            "_center_lat",
            "_center_lon",
            "_center_elev",
            "shift_east",
            "shift_north",
            "rotation_angle",
            "data_rotation_angle",
            "model_parameters",
        ]

    def _validate_item(self, mt_obj):
        """
        Make sure intpu is an MT object.  If the input is a string assume
        its a file path.

        :param mt_obj: Input MT object
        :type mt_obj: :class:`mtpy.MT`, str, :class:`pathlib.Path`
        :raises TypeError: If not any of the input types
        :return: MT object
        :rtype: :class:`mtpy.MT`

        """
        if isinstance(mt_obj, (str, Path)):
            m = MT()
            m.read(mt_obj)
            return m

        elif not isinstance(mt_obj, MT):
            raise TypeError(
                f"entry must be a mtpy.core.MT object not type({type(mt_obj)})"
            )
        return mt_obj

    def __eq__(self, other):
        """
        test for other is equal

        :param other: Other MTData object
        :type other: :class:`mtpy.MTData`
        :return: True if equal, False if not equal
        :rtype: bool

        """

        if not isinstance(other, MTData):
            raise TypeError(f"Can not compare MTData to {type(other)}.")

        for attr in self._copy_attrs:
            value_og = getattr(self, attr)
            value_other = getattr(other, attr)

            if value_og != value_other:
                self.logger.info(
                    f"Attribute {attr}: {value_og} != {value_other}"
                )
                return False
        fail = False
        if len(self) == len(other):
            for key in self.keys():
                mt1 = self[key]
                try:
                    mt2 = other[key]
                    if mt1 != mt2:
                        self.logger.info(f"Station {key} is not equal.")
                        fail = True
                except KeyError:
                    self.logger.info(f"Could not find {key} in other.")
                    fail = True
            if fail:
                return False
        else:
            self.logger.info(
                f"Length of MTData not the same {len(self)} != {len(other)}"
            )
            return False
        return True

    def __deepcopy__(self, memo):
        """
        Deep copy overwrite to make sure that logger is skipped.
        :param memo: DESCRIPTION
        :type memo: TYPE
        :return: Deep copy of original MTData
        :rtype: :class:`mtpy.MTData`

        """
        cls = self.__class__
        result = cls.__new__(cls)
        result.__init__()
        memo[id(self)] = result
        for key in self._copy_attrs:
            value = getattr(self, key)
            setattr(result, key, deepcopy(value, memo))

        for mt_obj in self.values():
            result.add_station(mt_obj.copy(), compute_relative_location=False)

        return result

    def copy(self):
        """
        Deep copy of original MTData object

        :param memo: DESCRIPTION
        :type memo: TYPE
        :return: Deep copy of original MTData
        :rtype: :class:`mtpy.MTData`

        """
        copied = deepcopy(self)
        copied.logger = self.logger
        return copied

    def clone_empty(self):
        """
        Return a copy of MTData excluding MT objects.

        :return: Copy of MTData object excluding MT objects
        :rtype: :class:`mtpy.MTData`

        """

        md = MTData()
        for attr in self._copy_attrs:
            setattr(self, attr, deepcopy(getattr(self, attr)))

        return md

    @property
    def mt_list(self):
        """

        :return: List of MT objects
        :rtype: list

        """
        return self.values()

    @mt_list.setter
    def mt_list(self, value):
        """
        At this point not implemented, mainly here for inheritance of MTStations
        """
        if len(self.values()) != 0:
            self.logger.warning("mt_list cannot be set.")
        pass

    @property
    def survey_ids(self):
        """
        Survey IDs for all MT objects

        :return: list of survey IDs
        :rtype: list

        """
        return list(set([key.split(".")[0] for key in self.keys()]))

    def get_survey(self, survey_id):
        """
        Get all MT objects that belong to the 'survey_id' from the data set.

        :param survey_id: survey ID
        :type survey_id: str
        :return: MTData object including only those with the desired 'survey_id'
        :rtype: :class:`mtpy.MTData`

        """

        survey_list = [
            mt_obj for key, mt_obj in self.items() if survey_id in key
        ]
        return MTData(survey_list)

    def add_station(
        self,
        mt_object,
        survey=None,
        compute_relative_location=True,
        interpolate_periods=None,
        compute_model_error=False,
    ):
        """
        Add a MT object

        :param mt_object: MT object for a single station
        :type mt_object: :class:`mtpy.MT`
        :param survey: new survey name, defaults to None
        :type survey: str, optional
        :param compute_relative_location: Compute relative location,
         can be slow if adding single stations in a loop.  If looping over
         station set to False and compute at the end, defaults to True
        :type compute_relative_location: bool, optional
        :param interpolate_periods: periods to interpolate onto, defaults to None
        :type interpolate_periods: np.array, optional

        """

        if not isinstance(mt_object, (list, tuple)):
            mt_object = [mt_object]

        for m in mt_object:
            m = self._validate_item(m)
            if self.utm_crs is not None:
                m.utm_crs = self.utm_crs
            if survey is not None:
                m.survey = survey

            if interpolate_periods is not None:
                if not isinstance(interpolate_periods, np.ndarray):
                    interpolate_periods = np.array(interpolate_periods)

                m = m.interpolate(interpolate_periods, bounds_error=False)

            if compute_model_error:
                m.compute_model_z_errors(
                    error_value=self.z_model_error.error_value,
                    error_type=self.z_model_error.error_type,
                    floor=self.z_model_error.floor,
                )
                m.compute_model_t_errors(
                    error_value=self.t_model_error.error_value,
                    error_type=self.t_model_error.error_type,
                    floor=self.t_model_error.floor,
                )

            self.__setitem__(f"{validate_name(m.survey)}.{m.station}", m)

        if compute_relative_location:
            self.compute_relative_locations()

    def add_tf(self, tf, **kwargs):
        """
        Add a MT object

        :param mt_object: MT object for a single station
        :type mt_object: :class:`mtpy.MT`
        :param survey: new survey name, defaults to None
        :type survey: str, optional
        :param compute_relative_location: Compute relative location,
         can be slow if adding single stations in a loop.  If looping over
         station set to False and compute at the end, defaults to True
        :type compute_relative_location: bool, optional
        :param interpolate_periods: periods to interpolate onto, defaults to None
        :type interpolate_periods: np.array, optional

        """
        self.add_station(tf, **kwargs)

    def remove_station(self, station_id, survey_id=None):
        """
        remove a station from the dictionary based on the key

        :param station_id: station ID
        :type station_id: str
        :param survey_id: survey ID
        :type survey_id: str

        """
        if not isinstance(station_id, (list, tuple)):
            station_id = [station_id]
        for st_id in station_id:
            key = self._get_station_key(st_id, survey_id)
            if key in self.keys():
                del self[key]

    def _get_station_key(self, station_id, survey_id):
        """
        get station key from station id and survey id

        :param station_id: station ID
        :type station_id: str
        :param survey_id: survey ID
        :type survey_id: str
        :return: station key
        :rtype: str

        """

        if station_id is not None:
            if survey_id is not None:
                return f"{validate_name(survey_id)}.{station_id}"
            else:
                for key in self.keys():
                    if station_id in key:
                        if key.split(".")[1] == station_id:
                            return key
        raise KeyError(
            f"Could not find station_id = {station_id}, survey_id = {survey_id}"
        )

    def get_periods(self):
        """
        get all unique periods

        :return: DESCRIPTION
        :rtype: TYPE

        """

        df = self.to_dataframe()
        periods = df.period.unique()
        periods.sort()
        return periods

    def get_station(self, station_id=None, survey_id=None, station_key=None):
        """

        if 'station_key' is None, tries to find key from `station_id` and
        'survey_id' using MTData._get_station_key()

        :param station_key: full station key {survey_id}.{station_id},
         defaults to None
        :type station_key: str, optional
        :param station_id: station ID, defaults to None
        :type station_id: str, optional
        :param survey_id: survey ID, defaults to None
        :type survey_id: str, optional
        :raises KeyError: If cannot find station_key
        :return: MT object
        :rtype: :class:`mtpy.MT`

        """
        if station_key is not None:
            station_key = station_key
        else:
            station_key = self._get_station_key(
                station_id, validate_name(survey_id)
            )

        try:
            return self[station_key]
        except KeyError:
            raise KeyError(f"Could not find {station_key} in MTData.")

    def get_subset(self, station_list):
        """
        get a subset of the data from a list of stations, could be station_id
        or station_keys

        :param station_list: list of station keys as {survey_id}.{station_id}
        :type station_list: list
        :return: Returns just those stations within station_list
        :rtype: :class:`mtpy.MTData`

        """
        mt_data = MTData()
        for station in station_list:
            if station.count(".") > 0:
                mt_data.add_station(
                    self.get_station(station_key=station),
                    compute_relative_location=False,
                )
            else:
                mt_data.add_station(
                    self.get_station(station_id=station),
                    compute_relative_location=False,
                )

        return mt_data

    @property
    def n_stations(self):
        """number of stations in MT data"""

        if self.mt_list is not None:
            return len(self.mt_list)

    def to_dataframe(self, utm_crs=None, cols=None):
        """

        :param utm_crs: DESCRIPTION, defaults to None
        :type utm_crs: TYPE, optional
        :param cols: DESCRIPTION, defaults to None
        :type cols: TYPE, optional
        :return: DESCRIPTION
        :rtype: TYPE

        """

        df_list = [
            mt_obj.to_dataframe(utm_crs=utm_crs, cols=cols).dataframe
            for mt_obj in self.values()
        ]

        df = pd.concat(df_list)
        df.reset_index(drop=True, inplace=True)
        return df

    def from_dataframe(self, df):
        """
        Create an dictionary of MT objects from a dataframe

        :param df: dataframe of mt data
        :type df: `pandas.DataFrame`
        :return: DESCRIPTION
        :rtype: TYPE

        """

        for station in df.station.unique():
            sdf = df.loc[df.station == station]
            mt_object = MT(period=sdf.period.unique())
            mt_object.from_dataframe(sdf)
            self.add_station(mt_object, compute_relative_location=False)

    def to_geo_df(self, model_locations=False):
        """
        Make a geopandas dataframe for easier GIS manipulation

        """

        df = self.station_locations
        if model_locations:
            gdf = gpd.GeoDataFrame(
                df,
                geometry=gpd.points_from_xy(df.model_east, df.model_north),
                crs=None,
            )
        else:
            gdf = gpd.GeoDataFrame(
                df,
                geometry=gpd.points_from_xy(df.longitude, df.latitude),
                crs=self.datum_crs,
            )

        return gdf

    def interpolate(self, new_periods, f_type="period", inplace=True):
        """
        Interpolate onto common period range

        :param new_periods: DESCRIPTION
        :type new_periods: TYPE
        :param f_type: frequency type can be [ 'frequency' | 'period' ]
        :type f_type: string, defaults to 'period'
        :return: DESCRIPTION
        :rtype: TYPE

        """

        if not inplace:
            mt_data = self.clone_empty()

        for mt_obj in self.values():
            interp_periods = new_periods[
                np.where(
                    (new_periods <= mt_obj.period.max())
                    & (new_periods >= mt_obj.period.min())
                )
            ]

            new_mt_obj = mt_obj.interpolate(interp_periods, f_type=f_type)

            if inplace:
                self.update(
                    {
                        f"{new_mt_obj.survey_metadata.id}.{new_mt_obj.station}": new_mt_obj
                    }
                )

            else:
                mt_data.add_station(
                    new_mt_obj, compute_relative_location=False
                )

        if not inplace:
            return mt_data

    def rotate(self, rotation_angle, inplace=True):
        """
        rotate the data by the given angle assuming positive clockwise with
        north = 0, east = 90.

        :param rotation_angle: DESCRIPTION
        :type rotation_angle: TYPE
        :return: DESCRIPTION
        :rtype: TYPE

        """
        self.data_rotation_angle = rotation_angle

        if not inplace:
            mt_data = self.clone_empty
        for mt_obj in self.values():
            if not inplace:
                rot_mt_obj = mt_obj.copy()
                rot_mt_obj.rotation_angle = rotation_angle
                mt_data.add_station(
                    rot_mt_obj, compute_relative_location=False
                )
            else:
                mt_obj.rotation_angle = rotation_angle

        if not inplace:
            return mt_data

    def get_profile(self, x1, y1, x2, y2, radius):
        """
        Get stations along a profile line given the (x1, y1) and (x2, y2)
        coordinates within a given radius (in meters).

        These can be in (longitude, latitude) or (easting, northing).
        The calculation is done in UTM, therefore a UTM CRS must be input

        :param x1: DESCRIPTION
        :type x1: TYPE
        :param y1: DESCRIPTION
        :type y1: TYPE
        :param x2: DESCRIPTION
        :type x2: TYPE
        :param y2: DESCRIPTION
        :type y2: TYPE
        :param radius: DESCRIPTION
        :type radius: TYPE
        :return: DESCRIPTION
        :rtype: TYPE

        """

        profile_stations = self._extract_profile(x1, y1, x2, y2, radius)

        mt_data = self.clone_empty()
        for mt_obj in profile_stations:
            mt_data.add_station(mt_obj, compute_relative_location=False)

        return mt_data

    def compute_model_errors(
        self,
        z_error_value=None,
        z_error_type=None,
        z_floor=None,
        t_error_value=None,
        t_error_type=None,
        t_floor=None,
    ):
        """
        Compute mode errors based on the error type

        ========================== ===========================================
        key                        definition
        ========================== ===========================================
        egbert                     error_value * sqrt(Zxy * Zyx)
        geometric_mean             error_value * sqrt(Zxy * Zyx)
        arithmetic_mean            error_value * (Zxy + Zyx) / 2
        mean_od                    error_value * (Zxy + Zyx) / 2
        off_diagonals              zxx_err == zxy_err, zyx_err == zyy_err
        median                     error_value * median(z)
        eigen                      error_value * mean(eigen(z))
        percent                    error_value * z
        absolute                   error_value
        ========================== ===========================================

        :param z_error_value: DESCRIPTION, defaults to 5
        :type z_error_value: TYPE, optional
        :param z_error_type: DESCRIPTION, defaults to "geometric_mean"
        :type z_error_type: TYPE, optional
        :param z_floor: DESCRIPTION, defaults to True
        :type z_floor: TYPE, optional
        :param t_error_value: DESCRIPTION, defaults to 0.02
        :type t_error_value: TYPE, optional
        :param t_error_type: DESCRIPTION, defaults to "absolute"
        :type t_error_type: TYPE, optional
        :param t_floor: DESCRIPTION, defaults to True
        :type t_floor: TYPE, optional
        :param : DESCRIPTION
        :type : TYPE
        :return: DESCRIPTION
        :rtype: TYPE

        """

        if z_error_value is not None:
            self.z_model_error.error_value = z_error_value
        if z_error_type is not None:
            self.z_model_error.error_type = z_error_type
        if z_floor is not None:
            self.z_model_error.floor = z_floor

        if t_error_value is not None:
            self.t_model_error.error_value = t_error_value
        if t_error_type is not None:
            self.t_model_error.error_type = t_error_type
        if t_floor is not None:
            self.t_model_error.floor = t_floor

        for mt_obj in self.values():
            mt_obj.compute_model_z_errors(
                **self.z_model_error.error_parameters
            )
            mt_obj.compute_model_t_errors(
                **self.t_model_error.error_parameters
            )

    def get_nearby_stations(self, station_key, radius, radius_units="m"):
        """
        get stations close to a given station

        :param station_key: DESCRIPTION
        :type station_key: TYPE
        :param radius: DESCRIPTION
        :type radius: TYPE
        :return: DESCRIPTION
        :rtype: TYPE

        """
        # get the local station
        local_station = self.get_station(station_key=station_key)

        sdf = self.station_locations.copy()
        if radius_units in ["m", "meters", "metres"]:
            if self.utm_crs is None:
                raise ValueError(
                    "Cannot estimate distances in meters without a UTM CRS. Set 'utm_crs' first."
                )
            sdf["radius"] = np.sqrt(
                (local_station.east - sdf.east) ** 2
                + (local_station.north - sdf.north)
            )
        elif radius_units in ["deg", "degrees"]:
            sdf["radius"] = np.sqrt(
                (local_station.longitude - sdf.longitude) ** 2
                + (local_station.latitude - sdf.latitude)
            )

        return [
            f"{row.survey}.{row.station}"
            for row in sdf.loc[
                (sdf.radius <= radius) & (sdf.radius > 0)
            ].itertuples()
        ]

    def estimate_spatial_static_shift(
        self,
        station_key,
        radius,
        period_min,
        period_max,
        radius_units="m",
        shift_tolerance=0.15,
    ):
        """
        Estimate static shift for a station by estimating the median resistivity
        values for nearby stations within a radius given.  Can set the period
        range to estimate the resistivity values.

        :param station_key: DESCRIPTION
        :type station_key: TYPE
        :param radius: DESCRIPTION
        :type radius: TYPE
        :param period_min: DESCRIPTION
        :type period_min: TYPE
        :param period_max: DESCRIPTION
        :type period_max: TYPE
        :return: DESCRIPTION
        :rtype: TYPE

        """
        md = self.get_subset(
            self.get_nearby_stations(station_key, radius, radius_units)
        )
        if len(md) == 0:
            self.logger.warning(
                f"Could not find any nearby stations for {station_key}."
            )
            return 1.0, 1.0

        local_site = self.get_station(station_key=station_key)

        interp_periods = local_site.period[
            np.where(
                (local_site.period >= period_min)
                & (local_site.period <= period_max)
            )
        ]

        local_site = local_site.interpolate(interp_periods)
        md.interpolate(interp_periods)

        df = md.to_dataframe()

        sx = np.nanmedian(df.res_xy) / np.nanmedian(local_site.Z.res_xy)
        sy = np.nanmedian(df.res_yx) / np.nanmedian(local_site.Z.res_yx)

        # check to see if the estimated static shift is within given tolerance
        if 1 - shift_tolerance < sx and sx < 1 + shift_tolerance:
            sx = 1.0
        # check to see if the estimated static shift is within given tolerance
        if 1 - shift_tolerance < sy and sy < 1 + shift_tolerance:
            sy = 1.0

        return sx, sy

    def estimate_starting_rho(self):
        """
        Estimate starting resistivity from the data.
        Creates a plot of the mean and median apparent resistivity values.

        :return: array of the median rho per period
        :rtype: np.ndarray(n_periods)
        :return: array of the mean rho per period
        :rtype: np.ndarray(n_periods)

        >>> d = Data()
        >>> d.read_data_file(r"example/data.dat")
        >>> rho_median, rho_mean = d.estimate_starting_rho()

        """

        entries = []
        for mt_obj in self.values():
            for period, res_det in zip(mt_obj.period, mt_obj.Z.res_det):
                entries.append({"period": period, "res_det": res_det})

        res_df = pd.DataFrame(entries)

        mean_rho = res_df.groupby("period").mean()
        median_rho = res_df.groupby("period").median()

        fig = plt.figure()

        ax = fig.add_subplot(1, 1, 1)
        (l1,) = ax.loglog(
            mean_rho.index, mean_rho.res_det, lw=2, color=(0.75, 0.25, 0)
        )
        (l2,) = ax.loglog(
            median_rho.index, median_rho.res_det, lw=2, color=(0, 0.25, 0.75)
        )

        ax.loglog(
            mean_rho.index,
            np.repeat(mean_rho.res_det.mean(), mean_rho.shape[0]),
            ls="--",
            lw=2,
            color=(0.75, 0.25, 0),
        )
        ax.loglog(
            median_rho.index,
            np.repeat(median_rho.res_det.median(), median_rho.shape[0]),
            ls="--",
            lw=2,
            color=(0, 0.25, 0.75),
        )

        ax.set_xlabel("Period (s)", fontdict={"size": 12, "weight": "bold"})
        ax.set_ylabel(
            "Resistivity (Ohm-m)", fontdict={"size": 12, "weight": "bold"}
        )

        ax.legend(
            [l1, l2],
            [
                f"Mean = {mean_rho.res_det.mean():.1f}",
                f"Median = {median_rho.res_det.median():.1f}",
            ],
            loc="upper left",
        )
        ax.grid(which="both", ls="--", color=(0.75, 0.75, 0.75))
        ax.set_xlim((res_df.period.min(), res_df.period.max()))

        plt.show()

    def to_modem_data(self, data_filename=None, **kwargs):
        self.logger.warning(
            "'to_modem_data' will be deprecated in future versions, use 'to_modem'"
        )
        self.to_modem(data_filename=data_filename, **kwargs)

    def to_modem(self, data_filename=None, **kwargs):
        """
        Create a modem data file

        :param data_filename: DESCRIPTION
        :type data_filename: TYPE
        :param **kwargs: DESCRIPTION
        :type **kwargs: TYPE
        :return: DESCRIPTION
        :rtype: TYPE

        """

        modem_kwargs = dict(self.model_parameters)
        modem_kwargs.update(kwargs)

        if np.all(self.station_locations.model_east == 0):
            if self.utm_crs is None:
                raise ValueError(
                    "Need to input data UTM EPSG or CRS to compute relative "
                    "station locations"
                )
            self.compute_relative_locations()

        modem_data = Data(
            dataframe=self.to_dataframe(),
            center_point=self.center_point,
            **modem_kwargs,
        )
        modem_data.z_model_error = self.z_model_error
        modem_data.t_model_error = self.t_model_error
        if data_filename is not None:
            modem_data.write_data_file(file_name=data_filename)

        return modem_data

    def from_modem_data(self, data_filename, survey="data", **kwargs):
        """

        :param data_filename: DESCRIPTION
        :type data_filename: TYPE
        :param file_type: DESCRIPTION, defaults to "data"
        :type file_type: TYPE, optional
        :param **kwargs: DESCRIPTION
        :type **kwargs: TYPE
        :return: DESCRIPTION
        :rtype: TYPE

        """

        self.logger.warning(
            "'from_modem_data' will be deprecated in future versions, use 'from_modem'"
        )

        self.from_modem(data_filename, survey=survey, **kwargs)

    def from_modem(self, data_filename, survey="data", **kwargs):
        """
        read in a modem data file

        :param data_filename: DESCRIPTION
        :type data_filename: TYPE
        :param **kwargs: DESCRIPTION
        :type **kwargs: TYPE
        :return: DESCRIPTION
        :rtype: TYPE

        """
        modem_data = Data(**kwargs)
        mdf = modem_data.read_data_file(data_filename)
<<<<<<< HEAD
        # set the survey to something useful
=======
        # set survey name to something useful
>>>>>>> 45feb7cf
        mdf.dataframe["survey"] = survey

        self.from_dataframe(mdf.dataframe)
        self.z_model_error = ModelErrors(
            mode="impedance", **modem_data.z_model_error.error_parameters
        )
        self.t_model_error = ModelErrors(
            mode="tipper", **modem_data.t_model_error.error_parameters
        )
        self.data_rotation_angle = modem_data.rotation_angle
        self._center_lat = modem_data.center_point.latitude
        self._center_lon = modem_data.center_point.longitude
        self._center_elev = modem_data.center_point.elevation
        self.utm_epsg = modem_data.center_point.utm_epsg

        self.model_parameters = dict(
            [
                (key, value)
                for key, value in modem_data.model_parameters.items()
                if "." not in key
            ]
        )

    def from_occam2d_data(self, data_filename, file_type="data", **kwargs):
        self.logger.warning(
            "'from_occam2d_data' will be deprecated in future versions, use 'from_occam2d'"
        )

        self.from_occam2d(data_filename, file_type="data", **kwargs)

    def from_occam2d(self, data_filename, file_type="data", **kwargs):
        """
        read in occam data from a 2D data file *.dat

        :Read data file and plot: ::

            >>> from mtpy import MTData
            >>> md = MTData()
            >>> md.from_occam2d_data(f"/path/to/data/file.dat")
            >>> plot_stations = md.plot_stations(model_locations=True)

        :Read response file: ::

            >>> md.from_occam2d_data(f"/path/to/response/file.dat")

        .. note:: When reading in a response file the survey will be called
         model.  So now you can have the data and model response in the
         same object.

        """

        occam2d_data = Occam2DData(**kwargs)
        occam2d_data.read_data_file(data_filename)
        if file_type in ["data"]:
            occam2d_data.dataframe["survey"] = "data"
        elif file_type in ["response", "model"]:
            occam2d_data.dataframe["survey"] = "model"

        self.from_dataframe(occam2d_data.dataframe)

    def to_occam2d_data(self, data_filename=None, **kwargs):
        self.logger.warning(
            "'to_occam2d_data' will be deprecated in future versions, use 'to_occam2d'"
        )

        self.to_occam2d(data_filename=data_filename, **kwargs)

    def to_occam2d(self, data_filename=None, **kwargs):
        """
        write an Occam2D data file

        :param data_filename: DESCRIPTION
        :type data_filename: TYPE
        :param **kwargs: DESCRIPTION
        :type **kwargs: TYPE
        :return: DESCRIPTION
        :rtype: TYPE



        """

        occam2d_data = Occam2DData(**kwargs)
        occam2d_data.dataframe = self.to_dataframe()
        occam2d_data.profile_origin = (
            self.center_point.east,
            self.center_point.north,
        )

        if data_filename is not None:
            occam2d_data.write_data_file(data_filename)
        return occam2d_data

    def add_white_noise(self, value, inplace=True):
        """
        Add white noise to the data, useful for synthetic tests.

        :param value: DESCRIPTION
        :type value: TYPE
        :param inplace: DESCRIPTION, defaults to True
        :type inplace: TYPE, optional
        :return: DESCRIPTION
        :rtype: TYPE

        """
        if value > 1:
            value = value / 100.0

        if not inplace:
            mt_list = []

        for station, mt_obj in self.items():
            if inplace:
                mt_obj.add_white_noise(value)

            else:
                mt_list.append(mt_obj.add_white_noise(value, inplace=False))

        if not inplace:
            return_data = self.clone_empty()
            return_data.add_station(mt_list)
            return return_data

    def plot_mt_response(
        self, station_key=None, station_id=None, survey_id=None, **kwargs
    ):
        """

        :param tf_id: DESCRIPTION
        :type tf_id: TYPE
        :param **kwargs: DESCRIPTION
        :type **kwargs: TYPE
        :return: DESCRIPTION
        :rtype: TYPE

        if input as list, tuple, np.ndarray, pd.series assuming first column
        is tf_id, and if needed the second column should be the survey id
        for that tf.

        """

        if isinstance(station_key, (list, tuple)):
            mt_data = MTData()
            for sk in station_key:
                mt_data.add_station(
                    self.get_station(station_key=sk),
                    compute_relative_location=False,
                )
            return PlotMultipleResponses(mt_data, **kwargs)

        elif isinstance(station_id, (list, tuple)):
            mt_data = MTData()
            if isinstance(survey_id, (list, tuple)):
                if len(survey_id) != len(station_key):
                    raise ValueError(
                        "Number of survey must match number of stations"
                    )
            elif isinstance(survey_id, (str, type(None))):
                survey_id = [survey_id] * len(station_id)
            for survey, station in zip(survey_id, station_id):
                mt_data.add_station(
                    self.get_station(station_id=station, survey_id=survey),
                    compute_relative_location=False,
                )
            return PlotMultipleResponses(mt_data, **kwargs)

        else:
            mt_object = self.get_station(
                station_id=station_id,
                survey_id=survey_id,
                station_key=station_key,
            )
            return mt_object.plot_mt_response(**kwargs)

    def plot_stations(
        self, map_epsg=4326, bounding_box=None, model_locations=False, **kwargs
    ):
        """
        plot stations

        :param **kwargs: DESCRIPTION
        :type **kwargs: TYPE
        :return: DESCRIPTION
        :rtype: TYPE

        """

        gdf = self.to_geo_df(model_locations=model_locations)
        if model_locations:
            kwargs["plot_cx"] = False
        return PlotStations(gdf, **kwargs)

    def plot_strike(self, **kwargs):
        """
        Plot strike angle

        .. seealso:: :class:`mtpy.imaging.PlotStrike`
        """

        return PlotStrike(self, **kwargs)

    def plot_phase_tensor(
        self, station_key=None, station_id=None, survey_id=None, **kwargs
    ):
        """
        plot phase tensor elements

        :param tf_id: DESCRIPTION
        :type tf_id: TYPE
        :param **kwargs: DESCRIPTION
        :type **kwargs: TYPE
        :return: DESCRIPTION
        :rtype: TYPE

        """

        mt_object = self.get_station(
            station_id=station_id,
            survey_id=survey_id,
            station_key=station_key,
        )
        return mt_object.plot_phase_tensor(**kwargs)

    def plot_phase_tensor_map(self, **kwargs):
        """
        Plot Phase tensor maps for transfer functions in the working_dataframe

        .. seealso:: :class:`mtpy.imaging.PlotPhaseTensorMaps`

        :param **kwargs: DESCRIPTION
        :type **kwargs: TYPE
        :return: DESCRIPTION
        :rtype: TYPE

        """

        return PlotPhaseTensorMaps(mt_data=self, **kwargs)

    def plot_phase_tensor_pseudosection(self, mt_data=None, **kwargs):
        """
        Plot a pseudo section of  phase tensor ellipses and induction vectors
        if specified

        .. seealso:: :class:`mtpy.imaging.PlotPhaseTensorPseudosection`

        :param **kwargs: DESCRIPTION
        :type **kwargs: TYPE
        :return: DESCRIPTION
        :rtype: TYPE

        """

        return PlotPhaseTensorPseudoSection(mt_data=self, **kwargs)

    def plot_penetration_depth_1d(
        self, station_key=None, station_id=None, survey_id=None, **kwargs
    ):
        """
        Plot 1D penetration depth based on the Niblett-Bostick transformation

        Note that data is rotated to estimated strike previous to estimation
        and strike angles are interpreted for data points that are 3D.

        .. seealso:: :class:`mtpy.analysis.niblettbostick.calculate_depth_of_investigation`


        :param tf_object: DESCRIPTION
        :type tf_object: TYPE
        :param **kwargs: DESCRIPTION
        :type **kwargs: TYPE
        :return: DESCRIPTION
        :rtype: TYPE

        """

        mt_object = self.get_station(
            station_id=station_id,
            survey_id=survey_id,
            station_key=station_key,
        )

        return mt_object.plot_depth_of_penetration(**kwargs)

    def plot_penetration_depth_map(self, **kwargs):
        """
        Plot Penetration depth in map view for a single period

        .. seealso:: :class:`mtpy.imaging.PlotPenetrationDepthMap`

        :param mt_data: DESCRIPTION
        :type mt_data: TYPE
        :return: DESCRIPTION
        :rtype: TYPE

        """

        return PlotPenetrationDepthMap(self, **kwargs)

    def plot_resistivity_phase_maps(self, **kwargs):
        """
        Plot apparent resistivity and/or impedance phase maps from the
        working dataframe

        .. seealso:: :class:`mtpy.imaging.PlotResPhaseMaps`
        :param **kwargs: DESCRIPTION
        :type **kwargs: TYPE
        :return: DESCRIPTION
        :rtype: TYPE

        """

        return PlotResPhaseMaps(self, **kwargs)

    def plot_resistivity_phase_pseudosections(self, **kwargs):
        """
        Plot resistivity and phase in a pseudosection along a profile line

        :param mt_data: DESCRIPTION, defaults to None
        :type mt_data: TYPE, optional
        :param **kwargs: DESCRIPTION
        :type **kwargs: TYPE
        :return: DESCRIPTION
        :rtype: TYPE

        """

        return PlotResPhasePseudoSection(self, **kwargs)

    def plot_residual_phase_tensor_maps(self, survey_01, survey_02, **kwargs):
        """

        :param survey_01: DESCRIPTION
        :type survey_01: TYPE
        :param survey_02: DESCRIPTION
        :type survey_02: TYPE
        :return: DESCRIPTION
        :rtype: TYPE

        """

        survey_data_01 = self.get_survey(survey_01)
        survey_data_02 = self.get_survey(survey_02)

        return PlotResidualPTMaps(survey_data_01, survey_data_02, **kwargs)<|MERGE_RESOLUTION|>--- conflicted
+++ resolved
@@ -923,11 +923,8 @@
         """
         modem_data = Data(**kwargs)
         mdf = modem_data.read_data_file(data_filename)
-<<<<<<< HEAD
-        # set the survey to something useful
-=======
+
         # set survey name to something useful
->>>>>>> 45feb7cf
         mdf.dataframe["survey"] = survey
 
         self.from_dataframe(mdf.dataframe)
