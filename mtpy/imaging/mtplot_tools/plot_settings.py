# -*- coding: utf-8 -*-
"""
Created on Sun Sep 25 15:20:43 2022

@author: jpeacock
"""

# =============================================================================
# Imports
# =============================================================================
import numpy as np

import matplotlib.colors as colors
import matplotlib.colorbar as mcb
from matplotlib import __version__ as matplotlib_version

from . import MTEllipse, MTArrows

import mtpy.imaging.mtcolors as mtcl


# =============================================================================
# ==============================================================================
# Plot settings
# ==============================================================================
class PlotSettings(MTArrows, MTEllipse):
    """Hold all the plot settings that one might need."""

    def __init__(self, **kwargs):
        super().__init__(**kwargs)

        # figure properties:
        self.fig_num = 1
        self.fig_dpi = 150
        self.fig_size = None
        self.show_plot = True

        self.font_size = 7
        self.font_weight = "bold"
        self.marker_size = 2.5
        self.marker_lw = 0.75
        self.marker_color = "b"
        self.marker = "v"
        self.lw = 1
        self.plot_title = None

        # line styles:
        self.xy_ls = ":"
        self.yx_ls = ":"
        self.det_ls = ":"
        self.skew_ls = ":"
        self.strike_ls = ":"

        # marker styles:
        self.xy_marker = "s"
        self.yx_marker = "o"
        self.det_marker = "v"
        self.skew_marker = "d"
        self.strike_inv_marker = "v"
        self.strike_pt_marker = "^"
        self.strike_tip_marker = ">"

        # marker color styles:
        self.xy_color = (0.25, 0.35, 0.75)
        self.yx_color = (0.75, 0.25, 0.25)
        self.det_color = (0.25, 0.75, 0.25)
        self.skew_color = (0.85, 0.35, 0)
        self.strike_inv_color = (0.2, 0.2, 0.7)
        self.strike_pt_color = (0.7, 0.2, 0.2)
        self.strike_tip_color = (0.2, 0.7, 0.2)

        # marker face color styles:
        self.xy_mfc = (0.25, 0.35, 0.75)
        self.yx_mfc = (0.75, 0.25, 0.25)
        self.det_mfc = (0.25, 0.75, 0.25)
        self.skew_mfc = (0.85, 0.35, 0)
        self.strike_inv_mfc = (0.2, 0.2, 0.7)
        self.strike_pt_mfc = (0.7, 0.2, 0.2)
        self.strike_tip_mfc = (0.2, 0.7, 0.2)

        # plot limits
        self.x_limits = None
        self.y_limits = None
        self.res_limits = None
        self.phase_limits = None
        self.tipper_limits = None
        self.strike_limits = None
        self.skew_limits = None
        self.pt_limits = None

        # Show Plot
        self.show_plot = True
        self.plot_z = True
        self.plot_tipper = "n"
        self.plot_pt = False
        self.plot_strike = False
        self.plot_skew = False

        self.text_size = 7
        self.text_weight = "normal"
        self.text_color = "k"
        self.text_ha = "center"
        self.text_va = "baseline"
        self.text_angle = 0
        self.text_x_pad = 0
        self.text_y_pad = 0
        self.text_rotation = 0

        self.subplot_left = 0.09
        self.subplot_right = 0.9
        self.subplot_bottom = 0.09
        self.subplot_top = 0.98
        self.subplot_wspace = None
        self.subplot_hspace = None

        self.cb_orientation = "vertical"
        self.cb_position = None

        # Set class property values from kwargs and pop them
        for key, value in kwargs.items():
            setattr(self, key, value)
        self.cb_label_dict = {
            "phiminang": r"$\Phi_{min}$ (deg)",
            "phimin": r"$\Phi_{min}$ (deg)",
            "phimaxang": r"$\Phi_{max}$ (deg)",
            "phimax": r"$\Phi_{max}$ (deg)",
            "phidet": r"Det{$\Phi$} (deg)",
            "skew": r"Skew (deg)",
            "normalized_skew": r"Normalized Skew (deg)",
            "ellipticity": r"Ellipticity",
            "skew_seg": r"Skew (deg)",
            "normalized_skew_seg": r"Normalized Skew (deg)",
            "geometric_mean": r"$\sqrt{\Phi_{min} \cdot \Phi_{max}}$",
            "strike": r"Azimuth (deg)",
            "azimuth": r"Azimuth (deg)",
        }

    @property
    def period_label_dict(self):
        """Log 10 labels.
        :return: DESCRIPTION.
        :rtype: TYPE
        """

        return dict([(ii, "$10^{" + str(ii) + "}$") for ii in range(-20, 21)])

    def set_period_limits(self, period):
        """Set period limits.
        :return: DESCRIPTION.
        :rtype: TYPE
        """

        return (
            10 ** (np.floor(np.log10(period.min()))),
            10 ** (np.ceil(np.log10(period.max()))),
        )

    def _estimate_resistivity_min(self, res_array):
        """Estimate resistivity minimum."""

        nz = np.nonzero(res_array)
        return np.nanmin(res_array[nz])

    def _estimate_resistivity_max(self, res_array):
        """Estimate resistivity maximum."""

        nz = np.nonzero(res_array)
        return np.nanmax(res_array[nz])

    def _compute_power_ten_min(self, value):
        """Compute power ten min."""
        return 10 ** (np.floor(np.log10(value)))

    def _compute_power_ten_max(self, value):
        """Compute power ten max."""
        return 10 ** (np.ceil(np.log10(value)))

    def _estimate_resistivity_limits_min(self, res_list):
        """Estimate resistivity limits min."""

        return self._compute_power_ten_min(
            min([self._estimate_resistivity_min(rr) for rr in res_list])
        )

    def _estimate_resistivity_limits_max(self, res_list):
        """Estimate resistivity limits max."""

        return self._compute_power_ten_max(
            max([self._estimate_resistivity_max(rr) for rr in res_list])
        )

    def set_resistivity_limits(self, resistivity, mode="od", scale="log"):
        """Set resistivity limits.
        :param scale:
            Defaults to "log".
        :param resistivity: DESCRIPTION.
        :type resistivity: TYPE
        :param mode: DESCRIPTION, defaults to "od".
        :type mode: TYPE, optional
        :return: DESCRIPTION.
        :rtype: TYPE
        """

        if mode in ["od"]:
            res_list = [resistivity[:, 0, 1], resistivity[:, 1, 0]]

        elif mode == "d":
            res_list = [resistivity[:, 0, 0], resistivity[:, 1, 1]]
        elif mode in ["det", "det_only"]:
            res_list = [resistivity]
        elif mode in ["all"]:
            res_list = [
                resistivity[:, 0, 0],
                resistivity[:, 0, 1],
                resistivity[:, 1, 0],
                resistivity[:, 1, 1],
            ]
        try:
            limits = [
                self._estimate_resistivity_limits_min(res_list),
                self._estimate_resistivity_limits_max(res_list),
            ]
        except (ValueError, TypeError):
            limits = [0.1, 10000]
        if scale == "log":
            if limits[0] == 0:
                limits[0] = 0.1
        return limits

    def set_phase_limits(self, phase, mode="od"):
        """Set phase limits."""
        if mode in ["od"]:
            try:
                nz_xy = np.nonzero(phase[:, 0, 1])
                nz_yx = np.nonzero(phase[:, 1, 0])

                ph_min = min(
                    [
                        np.nanmin(phase[nz_xy, 0, 1]),
                        np.nanmin(phase[nz_yx, 1, 0] + 180),
                    ]
                )
                if ph_min > 0:
                    ph_min = 0
                else:
                    ph_min = round(ph_min / 5) * 5
                ph_max = max(
                    [
                        np.nanmax(phase[nz_xy, 0, 1]),
                        np.nanmax(phase[nz_yx, 1, 0] + 180),
                    ]
                )
                if ph_max < 91:
                    ph_max = 89.9
                else:
                    ph_max = round(ph_max / 5) * 5
                return (ph_min, ph_max)
            except (ValueError, TypeError):
                return [0, 90]

        elif mode == "d":
            return (-180, 180)

        elif mode in ["det", "det_only"]:
            try:
                phase_det = np.linalg.det(phase)
                nz = np.nonzero(phase_det)
                phase_limits = [
                    np.amin(phase_det[nz]),
                    np.amax(phase_det[nz]),
                ]
                if phase_limits[0] < -180:
                    phase_limits[0] = -180
                if phase_limits[1] > 180:
                    phase_limits[1] = 180
                return phase_limits

            except (ValueError, TypeError):
                return [-180, 180]

    @property
    def xy_error_bar_properties(self):
        """Xy error bar properties for xy mode.
        :return: DESCRIPTION.
        :rtype: TYPE
        """
        return {
            "marker": self.xy_marker,
            "ms": self.marker_size,
            "mew": self.lw,
            "mec": self.xy_color,
            "color": self.xy_color,
            "ecolor": self.xy_color,
            "ls": self.xy_ls,
            "lw": self.lw,
            "capsize": self.marker_size,
            "capthick": self.lw,
        }

    @property
    def yx_error_bar_properties(self):
        """Xy error bar properties for xy mode.
        :return: DESCRIPTION.
        :rtype: TYPE
        """
        return {
            "marker": self.yx_marker,
            "ms": self.marker_size,
            "mew": self.lw,
            "mec": self.yx_color,
            "color": self.yx_color,
            "ecolor": self.yx_color,
            "ls": self.yx_ls,
            "lw": self.lw,
            "capsize": self.marker_size,
            "capthick": self.lw,
        }

    @property
    def det_error_bar_properties(self):
        """Xy error bar properties for xy mode.
        :return: DESCRIPTION.
        :rtype: TYPE
        """
        return {
            "marker": self.det_marker,
            "ms": self.marker_size,
            "mew": self.lw,
            "mec": self.det_color,
            "color": self.det_color,
            "ecolor": self.det_color,
            "ls": self.det_ls,
            "lw": self.lw,
            "capsize": self.marker_size,
            "capthick": self.lw,
        }

    @property
    def font_dict(self):
<<<<<<< HEAD
        if int(matplotlib_version[2]) < 9:
            return {"size": self.font_size + 2, "weight": self.font_weight}
        else:
            return {
                "fontsize": self.font_size + 2,
                "fontweight": self.font_weight,
            }
=======
        """Font dict."""
        return {"size": self.font_size + 2, "weight": self.font_weight}
>>>>>>> 304bfbb3

    def make_pt_cb(self, ax):
        """Make pt cb."""
        cmap = mtcl.cmapdict[self.ellipse_cmap]
        if "seg" in self.ellipse_cmap:
            # normalize the colors
            norms = colors.BoundaryNorm(self.ellipse_cmap_bounds, cmap.N)

            # make the colorbar
            cb = mcb.Colorbar(
                ax,
                cmap=cmap,
                norm=norms,
                orientation=self.cb_orientation,
                ticks=self.ellipse_cmap_bounds[1:-1],
            )
        else:
            cb = mcb.Colorbar(
                ax,
                cmap=cmap,
                norm=colors.Normalize(
                    vmin=self.ellipse_range[0],
                    vmax=self.ellipse_range[1],
                ),
                orientation=self.cb_orientation,
            )
        # label the color bar accordingly
        cb.set_label(
            self.cb_label_dict[self.ellipse_colorby],
            fontdict=self.font_dict,
        )

        # place the label in the correct location
        if self.cb_orientation == "horizontal":
            cb.ax.xaxis.set_label_position("top")
            cb.ax.xaxis.set_label_coords(0.5, 1.3)
        elif self.cb_orientation == "vertical":
            cb.ax.yaxis.set_label_position("right")
            cb.ax.yaxis.set_label_coords(1.25, 0.5)
            cb.ax.yaxis.tick_left()
            cb.ax.tick_params(axis="y", direction="in")

        return cb

    @property
    def arrow_real_properties(self):
        """Arrow real properties."""
        return {
            "lw": self.arrow_lw,
            "facecolor": self.arrow_color_real,
            "edgecolor": self.arrow_color_real,
            "head_width": self.arrow_head_width,
            "head_length": self.arrow_head_length,
            "length_includes_head": False,
        }

    @property
    def arrow_imag_properties(self):
        """Arrow imag properties."""
        return {
            "lw": self.arrow_lw,
            "facecolor": self.arrow_color_imag,
            "edgecolor": self.arrow_color_imag,
            "head_width": self.arrow_head_width,
            "head_length": self.arrow_head_length,
            "length_includes_head": False,
        }

    @property
    def text_dict(self):
        """Text dict."""
        return {
            "size": self.text_size,
            "weight": self.text_weight,
            "rotation": self.text_angle,
            "color": self.text_color,
        }<|MERGE_RESOLUTION|>--- conflicted
+++ resolved
@@ -337,7 +337,6 @@
 
     @property
     def font_dict(self):
-<<<<<<< HEAD
         if int(matplotlib_version[2]) < 9:
             return {"size": self.font_size + 2, "weight": self.font_weight}
         else:
@@ -345,10 +344,6 @@
                 "fontsize": self.font_size + 2,
                 "fontweight": self.font_weight,
             }
-=======
-        """Font dict."""
-        return {"size": self.font_size + 2, "weight": self.font_weight}
->>>>>>> 304bfbb3
 
     def make_pt_cb(self, ax):
         """Make pt cb."""
